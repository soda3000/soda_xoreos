AC_PREREQ([2.65])

AC_CONFIG_MACRO_DIR([m4])

AC_INIT(eos, 0.0.1)
AC_CANONICAL_TARGET
AC_CONFIG_SRCDIR([config.h.in])
AC_CONFIG_HEADERS(config.h)
AM_INIT_AUTOMAKE(eos, 0.0.1)

AC_ARG_VAR(SDL_CONFIG, [sdl-config utility])
AC_ARG_VAR(SDL_CFLAGS, [C compiler flags for SDL])
AC_ARG_VAR(SDL_LIBS, [libraries to pass to the linker for SDL])

AC_PROG_LIBTOOL

AC_PROG_CXX
AC_PROG_INSTALL
AC_CHECK_PROG([SDL_CONFIG], [sdl-config], [sdl-config])

if test -n "$SDL_CONFIG"; then
	if test -z "$SDL_CFLAGS"; then
		SDL_CFLAGS=`$SDL_CONFIG --cflags`
	fi
	if test -z "$SDL_LIBS"; then
	SDL_LIBS=`$SDL_CONFIG --libs`
	fi
fi

save_LIBS="$LIBS"
LIBS="$LIBS $SDL_LIBS"
AC_CHECK_FUNC(SDL_Init, , AC_CHECK_LIB(SDL, SDL_Init, SDL_LIBS="$SDL_LIBS -lSDL", nosdl=1))
LIBS="$save_LIBS"

if test -n "$nosdl"; then
	AC_MSG_ERROR([SDL is required and could not be found!])
fi

CPPFLAGSBAK="$CPPFLAGS"
CPPFLAGS=`$SDL_CONFIG --cflags`
AC_CHECK_HEADER("SDL_mixer.h", , nosdlmixer=1)
CPPFLAGS="$CPPFLAGSBAK"

if test -n "$nosdlmixer"; then
	AC_MSG_ERROR([SDL_Mixer is required and could not be found!])
fi

CPPFLAGSBAK="$CPPFLAGS"
CPPFLAGS=`$SDL_CONFIG --cflags`
AC_CHECK_HEADER("SDL_sound.h", , nosdlsound=1)
CPPFLAGS="$CPPFLAGSBAK"

if test -n "$nosdlsound"; then
	AC_MSG_ERROR([SDL_Sound is required and could not be found!])
fi

AC_C_CONST
AC_HEADER_STDC

AC_C_BIGENDIAN()

BOOST_REQUIRE
BOOST_STRING_ALGO
BOOST_SYSTEM
BOOST_FILESYSTEM
BOOST_REGEX

<<<<<<< HEAD
dnl Do not run the OpenGL checks on OS X, they will incorrectly find the X11 OpenGL libraries which we do not want.
dnl TODO: Eventually add a test for OS X for OpenGL
case "$target" in
	*darwin*)
		;;
	*)
		AX_CHECK_GL
		;;
esac;
=======
AX_HAVE_OPENGL
>>>>>>> da63cd8d

EOS_CXXFLAGS="-DUNIX `sdl-config --cflags`"
EOS_LIBS="`sdl-config --libs` -lSDL_mixer -lSDL_sound"

dnl Add the OpenGL framework on Mac OS X
case "$target" in
	*darwin*)
		EOS_LIBS="$EOS_LIBS  -framework OpenGL"
		;;
esac;


AC_SUBST(SDL_MAIN_OBJ, [$SDL_MAIN_OBJ])
AC_SUBST(SDL_LIBS, [$SDL_LIBS])
AC_SUBST(EOS_CXXFLAGS)
AC_SUBST(EOS_LIBS)

AC_OUTPUT(src/common/Makefile \
          src/graphics/Makefile \
          src/sound/Makefile \
          src/events/Makefile \
          src/aurora/Makefile \
          src/engines/Makefile \
          src/engines/nwn/Makefile \
          src/engines/nwn2/Makefile \
          src/engines/kotor/Makefile \
          src/engines/kotor2/Makefile \
          src/engines/thewitcher/Makefile \
          src/Makefile \
          Makefile)<|MERGE_RESOLUTION|>--- conflicted
+++ resolved
@@ -65,19 +65,15 @@
 BOOST_FILESYSTEM
 BOOST_REGEX
 
-<<<<<<< HEAD
 dnl Do not run the OpenGL checks on OS X, they will incorrectly find the X11 OpenGL libraries which we do not want.
 dnl TODO: Eventually add a test for OS X for OpenGL
 case "$target" in
 	*darwin*)
 		;;
 	*)
-		AX_CHECK_GL
+		AX_HAVE_OPENGL
 		;;
 esac;
-=======
-AX_HAVE_OPENGL
->>>>>>> da63cd8d
 
 EOS_CXXFLAGS="-DUNIX `sdl-config --cflags`"
 EOS_LIBS="`sdl-config --libs` -lSDL_mixer -lSDL_sound"
